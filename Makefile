CORE = rel/epoch/bin/epoch
VER = 0.1.0


PYTHON_DIR = py
PYTHON_BIN = $(PYTHON_DIR)/bin
NOSE = $(PYTHON_BIN)/nosetests
PYTHON = $(PYTHON_BIN)/python
PYTHON_TESTS = $(PYTHON_DIR)/tests
PIP = $(PYTHON_BIN)/pip


HTTP_APP = apps/aehttp
SWTEMP := $(shell mktemp -d 2>/dev/null || mktemp -d -t 'mytmpdir')


local-build: KIND=local
local-build: internal-build

local-start: KIND=local
local-start: internal-start

local-stop: KIND=local
local-stop: internal-stop

local-attach: KIND=local
local-attach: internal-attach

prod-build: KIND=prod
prod-build: internal-build

prod-start: KIND=prod
prod-start: internal-start

prod-stop: KIND=prod
prod-stop: internal-stop

prod-attach: KIND=prod
prod-attach: internal-attach

multi-start:
	@make dev1-start
	@make dev2-start
	@make dev3-start

multi-stop:
	@make dev1-stop
	@make dev2-stop
	@make dev3-stop

multi-clean:
	@make dev1-clean
	@make dev2-clean
	@make dev3-clean

dev1-build: KIND=dev1
dev1-build: internal-build

dev1-start: KIND=dev1
dev1-start: internal-start

dev1-stop: KIND=dev1
dev1-stop: internal-stop

dev1-attach: KIND=dev1
dev1-attach: internal-attach

dev1-clean: KIND=dev1
dev1-clean: internal-clean

dev2-start: KIND=dev2
dev2-start: internal-start

dev2-stop: KIND=dev2
dev2-stop: internal-stop

dev2-attach: KIND=dev2
dev2-attach: internal-attach

dev2-clean: KIND=dev2
dev2-clean: internal-clean

dev3-start: KIND=dev3
dev3-start: internal-start

dev3-stop: KIND=dev3
dev3-stop: internal-stop

dev3-attach: KIND=dev3
dev3-attach: internal-attach

dev3-clean: KIND=dev3
dev3-clean: internal-clean

dialyzer:
	@./rebar3 dialyzer

test:
	@./rebar3 do eunit,ct

venv-present:
	@virtualenv -q $(PYTHON_DIR)

nose-env: venv-present
	@. $(PYTHON_BIN)/activate && $(PIP) -q install -r $(PYTHON_DIR)/requirements.txt 

python-tests:
	@$(NOSE) --nocapture -c $(PYTHON_TESTS)/nose.cfg $(PYTHON_TESTS)

swagger: config/swagger.yaml
	@swagger-codegen generate -i $< -l erlang-server -o $(SWTEMP)
	@echo "Swagger tempdir: $(SWTEMP)"
	@cp $(SWTEMP)/priv/swagger.json $(HTTP_APP)/priv/
	@cp $(SWTEMP)/src/*.erl $(HTTP_APP)/src/swagger
	@rm -fr $(SWTEMP)

swagger-python: config/swagger.yaml
	@swagger-codegen generate -i $< -l python -o $(SWTEMP)
	@echo "Swagger python tempdir: $(SWTEMP)"
	@cp -r $(SWTEMP)/swagger_client $(PYTHON_TESTS)
	@rm -fr $(SWTEMP)

kill:
	@echo "Kill all beam processes only from this directory tree"
	$(shell pkill -9 -f ".*/beam.*-boot `pwd`" || true)

killall:
	@echo "Kill all beam processes from this host"
	@pkill -9 beam || true

clean:
	@./rebar3 clean

<<<<<<< HEAD
multi-build: dev1-build 
=======
multi-build: dev1-build
>>>>>>> 52cd19ae
	@rm -rf _build/dev2 _build/dev3
	@for x in dev2 dev3; do \
		cp -R _build/dev1 _build/$$x; \
		cp config/$$x/sys.config _build/$$x/rel/epoch/releases/$(VER)/sys.config; \
		cp config/$$x/vm.args _build/$$x/rel/epoch/releases/$(VER)/vm.args; \
	done

<<<<<<< HEAD

=======
>>>>>>> 52cd19ae
#
# Build rules
#

.SECONDEXPANSION:

internal-build: $$(KIND)
	@./rebar3 as $(KIND) release

internal-start: $$(KIND)
	@./_build/$(KIND)/$(CORE) start

internal-stop: $$(KIND)
	@./_build/$(KIND)/$(CORE) stop

internal-attach: $$(KIND)
	@./_build/$(KIND)/$(CORE) attach
	
internal-clean: $$(KIND)
	@rm -rf ./_build/$(KIND)/rel/epoch/data/*
	@rm -rf ./_build/$(KIND)/rel/epoch/blocks/*
	@rm -rf ./config/$(KIND)/sys.config
	@rm -rf ./_build/$(KIND)/rel/*/log/*



.PHONY: \
	local-build local-start local-stop local-attach \
	prod-build prod-start prod-stop prod-attach \
	multi-build, multi-start, multi-stop, multi-clean \
	dev1-start, dev1-stop, dev1-attach, dev1-clean \
	dev2-start, dev2-stop, dev2-attach, dev2-clean \
	dev3-start, dev3-stop, dev3-attach, dev3-clean \
	dialyzer \
	test \
	kill killall \<|MERGE_RESOLUTION|>--- conflicted
+++ resolved
@@ -131,11 +131,7 @@
 clean:
 	@./rebar3 clean
 
-<<<<<<< HEAD
-multi-build: dev1-build 
-=======
 multi-build: dev1-build
->>>>>>> 52cd19ae
 	@rm -rf _build/dev2 _build/dev3
 	@for x in dev2 dev3; do \
 		cp -R _build/dev1 _build/$$x; \
@@ -143,10 +139,6 @@
 		cp config/$$x/vm.args _build/$$x/rel/epoch/releases/$(VER)/vm.args; \
 	done
 
-<<<<<<< HEAD
-
-=======
->>>>>>> 52cd19ae
 #
 # Build rules
 #
