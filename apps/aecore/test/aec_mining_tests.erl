--- conflicted
+++ resolved
@@ -15,17 +15,10 @@
 -include("txs.hrl").
 
 -define(TEST_MODULE, aec_mining).
-<<<<<<< HEAD
--define(MAX_DIFFICULTY, 256 * 256 + 255).
--define(TEST_PUB, <<4,130,41,165,13,201,185,26,2,151,146,68,56,108,22,242,94,157,95,191,140,86,
-145,96,71,82,28,176,23,5,128,17,245,174,170,199,54,248,167,43,185,12,108,91,
-107,188,126,242,98,36,211,79,105,50,16,124,227,93,228,142,83,163,126,167,206>>).
-=======
 -define(LOWEST_TARGET_SCI, 16#01010000).
 -define(TEST_PUB, <<4,130,41,165,13,201,185,26,2,151,146,68,56,108,22,242,94,157,95,191,140,86,
                     145,96,71,82,28,176,23,5,128,17,245,174,170,199,54,248,167,43,185,12,108,91,
                     107,188,126,242,98,36,211,79,105,50,16,124,227,93,228,142,83,163,126,167,206>>).
->>>>>>> 86bd1f12
 
 mine_block_test_() ->
     PoWModules = [aec_pow_sha256, aec_pow_cuckoo],
@@ -38,12 +31,8 @@
              meck:new(aec_pow, [passthrough]),
              meck:new(aec_tx, [passthrough]),
              meck:new(aec_governance, [passthrough]),
-<<<<<<< HEAD
-             meck:new(aec_keys,[passthrough])
-=======
              meck:new(aec_keys,[passthrough]),
              meck:expect(aec_pow, pow_module, 0, PoWMod)
->>>>>>> 86bd1f12
      end,
      fun(_) ->
              application:stop(crypto),
@@ -124,7 +113,7 @@
 
                %% Verify block
                Block2 = aec_blocks:set_nonce(Block, 0, no_value),
-               {ok, BlockBin} = aec_headers:serialize_for_network(aec_blocks:to_header(Block2)),
+               {ok, BlockBin} = aec_headers:serialize_to_map(aec_blocks:to_header(Block2)),
                ?assertEqual(true, PoWMod:verify(BlockBin, Block#block.nonce,
                                                 Block#block.pow_evidence, ?HIGHEST_TARGET_SCI)),
 
@@ -167,7 +156,7 @@
 
                 %% Verify block
                 Block2 = aec_blocks:set_nonce(Block, 0, no_value),
-                {ok, BlockBin} = aec_headers:serialize_for_network(aec_blocks:to_header(Block2)),
+                {ok, BlockBin} = aec_headers:serialize_to_map(aec_blocks:to_header(Block2)),
                 ?assertEqual(true, PoWMod:verify(BlockBin, Block#block.nonce,
                                                  Block#block.pow_evidence, ?HIGHEST_TARGET_SCI)),
 
